# Cylestio Monitor

A lightweight, drop-in monitoring SDK for AI agents, MCP, and LLM API calls.

## Overview

Cylestio Monitor intercepts key MCP and LLM calls and logs call parameters, durations, and responses as structured JSON events. Each event includes a severity flag ("alert") if suspicious or dangerous terms are detected. Dangerous prompts are blocked, while suspicious ones are flagged for review.

## Features

- **Zero-configuration setup**: Just import and enable monitoring
- **Automatic framework detection**: Works with MCP and popular LLM clients
- **Security monitoring**: Detects and blocks dangerous prompts
- **Structured logging**: All events are logged in a structured JSON format
- **Performance tracking**: Monitors call durations and response times
- **Global SQLite database**: Stores all events in a shared, OS-agnostic location

## Installation

```bash
pip install cylestio-monitor
```

## Quick Start

```python
from cylestio_monitor import enable_monitoring
from anthropic import Anthropic

# Create your LLM client
client = Anthropic()

# Enable monitoring
enable_monitoring(
    agent_id="my_agent",
    llm_client=client
)

# Use your client as normal
response = client.messages.create(
    model="claude-3-sonnet-20240229",
    max_tokens=1000,
    messages=[{"role": "user", "content": "Hello, Claude!"}]
)
```

<<<<<<< HEAD
=======
## Tools and Utilities

### Synthetic Data Generator

A tool for generating synthetic monitoring data for demo and testing purposes. It creates realistic events for five different AI agents over a one-month period with varied event types, alert levels, and metrics.

To use the synthetic data generator:

```bash
cd tools/synthetic_data_generator
./run_demo.sh
```

For more details, see the [Synthetic Data Generator README](tools/synthetic_data_generator/README.md).

>>>>>>> 1686e52c
## Documentation

For full documentation, visit [cylestio.github.io/cylestio-monitor](https://cylestio.github.io/cylestio-monitor/).

## License

MIT<|MERGE_RESOLUTION|>--- conflicted
+++ resolved
@@ -44,8 +44,6 @@
 )
 ```
 
-<<<<<<< HEAD
-=======
 ## Tools and Utilities
 
 ### Synthetic Data Generator
@@ -61,7 +59,6 @@
 
 For more details, see the [Synthetic Data Generator README](tools/synthetic_data_generator/README.md).
 
->>>>>>> 1686e52c
 ## Documentation
 
 For full documentation, visit [cylestio.github.io/cylestio-monitor](https://cylestio.github.io/cylestio-monitor/).

--- conflicted
+++ resolved
@@ -259,13 +259,8 @@
 # Output files
 *_monitoring.json
 
-<<<<<<< HEAD
 # Demo and local development tools
 demo/
 run_demo.sh
 generate_demo_data.sh
-deploy_docs.sh
-=======
-# Custom ignores
-run_demo.sh
->>>>>>> ea204b89
+deploy_docs.sh